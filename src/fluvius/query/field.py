from pydantic import Field as PydanticField
from fluvius.query import logger

def QueryField(
    title,
    preset="string",
    identifier=None,
    sortable=True,
    source=None,
    default_filter=None,
    weight=0,
    hidden=False,
    array=False,
    enum=None,
    excluded=False,
<<<<<<< HEAD
    finput=None,
=======
    dtype=None,
    json_schema_extra=None,
>>>>>>> 483dc517
    **kwargs
):
    extra = (json_schema_extra or {}) | dict(
        preset=preset,
        identifier=identifier,
        sortable=sortable,
        source=source,
        default_filter=default_filter,
        weight=weight,
        hidden=hidden,
        array=array,
        enum=str(enum) if enum else None,
<<<<<<< HEAD
        weight=weight,
        source=source,
        excluded=excluded,
        finput=finput,
=======
        excluded=excluded,
        dtype=dtype,
>>>>>>> 483dc517
    )

    return PydanticField(title=title, json_schema_extra=extra, **kwargs)


def ExcludedField(title="Excluded", preset=None, excluded=True, sortable=False, identifier=None, hidden=True, **kwargs):
    return QueryField(title=title, preset="none", excluded=True, **kwargs)


def StringField(title, **kwargs):
    return QueryField(title=title, preset="string", **kwargs)


def FloatField(title, **kwargs):
    return QueryField(title=title, preset="string", **kwargs)


def PrimaryID(title="ID", weight=100, **kwargs):
    return QueryField(title=title, preset="uuid", source="_id", weight=weight, identifier=True, hidden=True, **kwargs)


def UUIDField(title, **kwargs):
    return QueryField(title=title, preset="uuid", **kwargs)


def TextSearchField(title, **kwargs):
    return QueryField(title=title, preset="textsearch", **kwargs)


def BooleanField(title, **kwargs):
    return QueryField(title=title, preset="string", **kwargs)


def EnumField(title, **kwargs):
    return QueryField(title=title, preset="string", **kwargs)


def DateField(title, **kwargs):
    return QueryField(title=title, preset="date", **kwargs)


def DatetimeField(title, **kwargs):
    return QueryField(title=title, preset="datetime", **kwargs)


def ArrayField(title, **kwargs):
    return QueryField(title=title, preset="array", **kwargs)


def JSONField(title, **kwargs):
    return QueryField(title=title, preset="json", **kwargs)


def IntegerField(title, **kwargs):
    return QueryField(title=title, preset="integer", **kwargs)


def NumberField(title, **kwargs):
    return QueryField(title=title, preset="number", **kwargs)
<|MERGE_RESOLUTION|>--- conflicted
+++ resolved
@@ -13,12 +13,9 @@
     array=False,
     enum=None,
     excluded=False,
-<<<<<<< HEAD
     finput=None,
-=======
     dtype=None,
     json_schema_extra=None,
->>>>>>> 483dc517
     **kwargs
 ):
     extra = (json_schema_extra or {}) | dict(
@@ -31,15 +28,11 @@
         hidden=hidden,
         array=array,
         enum=str(enum) if enum else None,
-<<<<<<< HEAD
         weight=weight,
         source=source,
         excluded=excluded,
         finput=finput,
-=======
-        excluded=excluded,
         dtype=dtype,
->>>>>>> 483dc517
     )
 
     return PydanticField(title=title, json_schema_extra=extra, **kwargs)
