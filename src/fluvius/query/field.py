from pydantic import Field as PydanticField
from fluvius.query import logger

def QueryField(
    title,
    preset="string",
    identifier=None,
    sortable=True,
    source=None,
    default_filter=None,
    weight=0,
    hidden=False,
    array=False,
    enum=None,
    json_schema_extra=None,
    **kwargs
):
    extra = (json_schema_extra or {}) | dict(
        preset=preset,
        sortable=sortable,
        identifier=identifier,
        default_filter=default_filter,
        hidden=hidden,
        array=array,
        enum=str(enum) if enum else None,
        weight=weight,
        source=source
    )

    return PydanticField(title=title, json_schema_extra=extra, **kwargs)


def StringField(title, **kwargs):
    return QueryField(title=title, preset="string", **kwargs)


def FloatField(title, **kwargs):
    return QueryField(title=title, preset="string", **kwargs)


def PrimaryID(title, weight=100, **kwargs):
    return QueryField(title=title, preset="uuid", source="_id", weight=weight, identifier=True, hidden=True, **kwargs)


def UUIDField(title, **kwargs):
    return QueryField(title=title, preset="uuid", **kwargs)


def TextSearchField(title, **kwargs):
    return QueryField(title=title, preset="textsearch", **kwargs)


def BooleanField(title, **kwargs):
    return QueryField(title=title, preset="string", **kwargs)


def EnumField(title, **kwargs):
    return QueryField(title=title, preset="string", **kwargs)


def DateField(title, **kwargs):
    return QueryField(title=title, preset="date", **kwargs)


def DatetimeField(title, **kwargs):
    return QueryField(title=title, preset="datetime", **kwargs)


def ArrayField(title, **kwargs):
    return QueryField(title=title, preset="array", **kwargs)


def JSONField(title, **kwargs):
<<<<<<< HEAD
    return QueryField(title=title, preset="json", **kwargs)
=======
    return QueryField(title=title, preset="json", **kwargs)


def IntegerField(title, **kwargs):
    return QueryField(title=title, preset="integer", **kwargs)


def NumberField(title, **kwargs):
    return QueryField(title=title, preset="number", **kwargs)

# <<<<<<< HEAD

# def date_range_validator(self, op_stmt, value):
#     if not (isinstance(value, list) and len(value) == 2):
#         raise ValueError(
#             f"Field [{self.opkey}] value [{value}] is not valid. Must be a list contains two values."
#         )
#     # @TODO: parse the date and compare here
#     return value


# def postgrest_list_validator(self, op_stmt, value):
#     if not (isinstance(value, list) and len(value) > 0):
#         raise ValueError(
#             f"Field [{self.opkey}] value [{value}] is not valid. Must be a non-empty list."
#         )
#     concated_value = ",".join(value)
#     return "{%s}" % (concated_value)


# def python_list_validator(self, op_stmt, value):
#     if not (isinstance(value, list)):
#         raise ValueError(
#             f"Field [{self.__key__}] value [{value}] is not valid. Must be a non-empty list."
#         )
#     return value


# class StringField(QueryField):
#     _ops = [
#         ("ne", "Not Equal", None, "text"),
#         ("eq", "Equal", None, "text"),
#         ("ilike", "Like", None, "text"),
#         ("in", "In List", in_validator, "multiselect"),
#     ]


# class TextSearchField(QueryField):
#     _ops = [
#         ("plfts", "Full-Text Search", None, "text"),
#         ("fts", "Text Search", None, "text"),
#     ]


# class IntegerField(QueryField):
#     _dtype = "integer"
#     _ops = [
#         ("gt", "Greater", None, "text"),
#         ("lt", "Less than", None, "text"),
#         ("gte", "Greater than or equal", None, "text"),
#         ("lte", "Less than or equal", None, "text"),
#         ("eq", "Equal", None, "text"),
#         ("in", "In List", in_validator, "multiselect"),
#         (RANGE_OPERATOR_KIND, "In range", int_range_validator, "range-integer"),
#     ]


# class DateField(QueryField):
#     _dtype = "date"
#     _ops = [
#         ("gt", "Greater", None, "date"),
#         ("lt", "Less than", None, "date"),
#         ("gte", "Greater than or equal", None, "date"),
#         ("lte", "Less than or equal", None, "date"),
#         ("eq", "Equal", None, "date"),
#         ("is", "Is", None, "text"),
#         (RANGE_OPERATOR_KIND, "In range", date_range_validator, "range-date"),
#     ]


# class DateTimeField(QueryField):
#     _dtype = "datetime"
#     _ops = [
#         ("gt", "Greater", None, "datetime"),
#         ("lt", "Less than", None, "datetime"),
#         ("gte", "Greater than or equal", None, "datetime"),
#         ("lte", "Less than or equal", None, "datetime"),
#         ("eq", "Equal", None, "datetime"),
#         ("is", "Is", None, "text"),
#         (RANGE_OPERATOR_KIND, "In range", date_range_validator, "range-time"),
#     ]


# class EnumField(QueryField):
#     _dtype = "enum"
#     _ops = [
#         ("in", "In List", in_validator, "datetime"),
#         ("eq", "Equal", None, "datetime"),
#     ]


# class UUIDField(QueryField):
#     _dtype = "uuid"
#     _ops = [
#         ("in", "In List", in_validator, "multiselect"),
#         ("eq", "Equal", None, "select"),
#         ("is", "Is", None, "text"),
#     ]


# class ArrayField(QueryField):
#     _dtype = "list"
#     _ops = [
#         ("ov", "match any", postgrest_list_validator, "multiselect"),
#         ("cs", "is superset of", postgrest_list_validator, "multiselect"),
#         ("cd", "is subset of", postgrest_list_validator, "multiselect"),
#         ("is", "Is", None, "text"),
#     ]

# class BooleanField(QueryField):
#     _dtype = "bool"
#     _ops = [
#         ("is", "Is", None, "select"),
#     ]


# class FloatField(IntegerField):
#     _dtype = "decimal"

# class JSONField(QueryField):
#     _dtype = "json"
#     _ops = [
#         ("is", "Is", None, "single-select"),
#     ]
# =======
# >>>>>>> features/pydantic-query
>>>>>>> 2a2a726e
<|MERGE_RESOLUTION|>--- conflicted
+++ resolved
@@ -71,9 +71,6 @@
 
 
 def JSONField(title, **kwargs):
-<<<<<<< HEAD
-    return QueryField(title=title, preset="json", **kwargs)
-=======
     return QueryField(title=title, preset="json", **kwargs)
 
 
@@ -83,131 +80,3 @@
 
 def NumberField(title, **kwargs):
     return QueryField(title=title, preset="number", **kwargs)
-
-# <<<<<<< HEAD
-
-# def date_range_validator(self, op_stmt, value):
-#     if not (isinstance(value, list) and len(value) == 2):
-#         raise ValueError(
-#             f"Field [{self.opkey}] value [{value}] is not valid. Must be a list contains two values."
-#         )
-#     # @TODO: parse the date and compare here
-#     return value
-
-
-# def postgrest_list_validator(self, op_stmt, value):
-#     if not (isinstance(value, list) and len(value) > 0):
-#         raise ValueError(
-#             f"Field [{self.opkey}] value [{value}] is not valid. Must be a non-empty list."
-#         )
-#     concated_value = ",".join(value)
-#     return "{%s}" % (concated_value)
-
-
-# def python_list_validator(self, op_stmt, value):
-#     if not (isinstance(value, list)):
-#         raise ValueError(
-#             f"Field [{self.__key__}] value [{value}] is not valid. Must be a non-empty list."
-#         )
-#     return value
-
-
-# class StringField(QueryField):
-#     _ops = [
-#         ("ne", "Not Equal", None, "text"),
-#         ("eq", "Equal", None, "text"),
-#         ("ilike", "Like", None, "text"),
-#         ("in", "In List", in_validator, "multiselect"),
-#     ]
-
-
-# class TextSearchField(QueryField):
-#     _ops = [
-#         ("plfts", "Full-Text Search", None, "text"),
-#         ("fts", "Text Search", None, "text"),
-#     ]
-
-
-# class IntegerField(QueryField):
-#     _dtype = "integer"
-#     _ops = [
-#         ("gt", "Greater", None, "text"),
-#         ("lt", "Less than", None, "text"),
-#         ("gte", "Greater than or equal", None, "text"),
-#         ("lte", "Less than or equal", None, "text"),
-#         ("eq", "Equal", None, "text"),
-#         ("in", "In List", in_validator, "multiselect"),
-#         (RANGE_OPERATOR_KIND, "In range", int_range_validator, "range-integer"),
-#     ]
-
-
-# class DateField(QueryField):
-#     _dtype = "date"
-#     _ops = [
-#         ("gt", "Greater", None, "date"),
-#         ("lt", "Less than", None, "date"),
-#         ("gte", "Greater than or equal", None, "date"),
-#         ("lte", "Less than or equal", None, "date"),
-#         ("eq", "Equal", None, "date"),
-#         ("is", "Is", None, "text"),
-#         (RANGE_OPERATOR_KIND, "In range", date_range_validator, "range-date"),
-#     ]
-
-
-# class DateTimeField(QueryField):
-#     _dtype = "datetime"
-#     _ops = [
-#         ("gt", "Greater", None, "datetime"),
-#         ("lt", "Less than", None, "datetime"),
-#         ("gte", "Greater than or equal", None, "datetime"),
-#         ("lte", "Less than or equal", None, "datetime"),
-#         ("eq", "Equal", None, "datetime"),
-#         ("is", "Is", None, "text"),
-#         (RANGE_OPERATOR_KIND, "In range", date_range_validator, "range-time"),
-#     ]
-
-
-# class EnumField(QueryField):
-#     _dtype = "enum"
-#     _ops = [
-#         ("in", "In List", in_validator, "datetime"),
-#         ("eq", "Equal", None, "datetime"),
-#     ]
-
-
-# class UUIDField(QueryField):
-#     _dtype = "uuid"
-#     _ops = [
-#         ("in", "In List", in_validator, "multiselect"),
-#         ("eq", "Equal", None, "select"),
-#         ("is", "Is", None, "text"),
-#     ]
-
-
-# class ArrayField(QueryField):
-#     _dtype = "list"
-#     _ops = [
-#         ("ov", "match any", postgrest_list_validator, "multiselect"),
-#         ("cs", "is superset of", postgrest_list_validator, "multiselect"),
-#         ("cd", "is subset of", postgrest_list_validator, "multiselect"),
-#         ("is", "Is", None, "text"),
-#     ]
-
-# class BooleanField(QueryField):
-#     _dtype = "bool"
-#     _ops = [
-#         ("is", "Is", None, "select"),
-#     ]
-
-
-# class FloatField(IntegerField):
-#     _dtype = "decimal"
-
-# class JSONField(QueryField):
-#     _dtype = "json"
-#     _ops = [
-#         ("is", "Is", None, "single-select"),
-#     ]
-# =======
-# >>>>>>> features/pydantic-query
->>>>>>> 2a2a726e
