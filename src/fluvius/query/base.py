<<<<<<< HEAD
from .resource import QueryResource
from . import field
=======
"""
    - Field Filters (operator on fields)
    - Composite Filters (operate on other filters)
"""
>>>>>>> 647787e9

from collections import namedtuple
from fluvius.constant import QUERY_OPERATOR_SEP, OPERATOR_SEP_NEGATE, RX_PARAM_SPLIT, DEFAULT_OPERATOR, DEFAULT_DELETED_FIELD
from fluvius.data.query import process_query_statement, QueryExpression
from fluvius.error import BadRequestError
from fluvius.helper import assert_
from pprint import pprint
from pydantic import BaseModel, field_validator, Field as PydanticField
from types import SimpleNamespace
from typing import Optional, List, Dict, Any, Tuple, Callable

from .field import QueryField
from .model import QueryResourceMeta

<<<<<<< HEAD
    """ Note:
        _created = field.DateTimeField(label="Created")
        The field is instance field, which will cause error when associated with a domain resource.
        Use the class field instead.
    """
    def __init_subclass__(cls, **kwargs):
        super().__init_subclass__(**kwargs)
        cls._id = field.UUIDField(label="ID", identifier=True)
        cls._etag = field.StringField(label="ETag")
        cls._deleted = field.DateTimeField(label="Deleted")
        cls._created = field.DateTimeField(label="Created")
        cls._creator = field.UUIDField(label="Creator")
        cls._updated = field.DateTimeField(label="Updated")
=======
from . import logger, config
>>>>>>> 647787e9

DEVELOPER_MODE = config.DEVELOPER_MODE


<<<<<<< HEAD
    def __init_subclass__(cls, **kwargs):
        super().__init_subclass__(**kwargs)
        cls._iid = field.UUIDField(label="Intra ID")
        cls._did = field.UUIDField(label="Domain ID")
=======
def endpoint(url):
    def decorator(func):
        func.__custom_endpoint__ = (url, func)
        return func

    return decorator


class FilterPreset(object):
    REGISTRY = {}
    DEFAULTS = {}
    def __init_subclass__(cls, name):
        if name in FilterPreset.REGISTRY:
            raise ValueError("Preset already register")

        filters = {}
        has_default: str = None
        for attr in dir(cls):
            flt = getattr(cls, attr)
            operator = attr[:-1] if attr.endswith('_') else attr

            if not (flt and isinstance(flt, Filter)):
                continue

            if flt.default:
                if has_default:
                    raise ValueError(f'Multiple default filters for preset [{cls}] {has_default} & {operator}')
                has_default = operator

            filters[operator] = flt

        if not has_default:
            raise ValueError(f'No default filter is set for preset [{cls}]')

        FilterPreset.REGISTRY[name] = filters
        FilterPreset.DEFAULTS[name] = has_default


    @classmethod
    def get(cls, preset_name):
        try:
            return cls.REGISTRY[preset_name]
        except KeyError:
            raise ValueError(f'Filter Preset [{preset_name}] does not exist.')

    @classmethod
    def default_filter(cls, preset_name):
        try:
            return cls.DEFAULTS[preset_name]
        except KeyError:
            raise ValueError(f'Filter Preset [{preset_name}] does not exist.')

    @classmethod
    def generate(cls, field, field_name, preset_name):
        for opr, ftmpl in FilterPreset.get(preset_name).items():
            db_field = field.alias or field_name
            db_op    = ftmpl.operator or opr
            yield (field_name, opr), ftmpl.associate(field_name, (db_field, db_op))


class Filter(BaseModel):
    """
    Field filter definition and metadata structure.
    """

    field: Optional[str] = None   # Associated field,
    label: str
    dtype: str
    input: dict

    # Backend-only fields, hidden from exports
    default: bool = PydanticField(exclude=True, default=False)
    selector: Optional[Tuple] = PydanticField(exclude=True, default=None)   # Associated field,
    operator: Optional[str] = PydanticField(exclude=True, default=None)
    validator: Optional[Callable] = PydanticField(exclude=True, default=None)

    @classmethod
    def process_input(cls, value: str | dict) -> dict:
        if isinstance(value, str):
            return {"type": value}

        if isinstance(value, dict):
            assert "type" in value, "Input widget must have a type."
            return value

        raise ValueError(f'Invalid input widget: {value}')


    def __init__(self, label, dtype="string", field=None, selector=None, input="text", **kwargs):
        assert field is None and selector is None, "Field association is not allowed for filter definition."
        super().__init__(label=label, dtype=dtype, input=Filter.process_input(input), **kwargs)

    def associate(self, field, selector):
        return self.model_copy(update=dict(field=field, selector=selector))

    def expression(self, mode: str, value: Any) -> QueryExpression:
        return QueryExpression(*self.selector, mode, value)


class UUIDFilterPreset(FilterPreset, name="uuid"):
    eq = Filter("Equals", "uuid", default=True)
    in_ = Filter("In List", "uuid")


class StringFilterPreset(FilterPreset, name="string"):
    eq = Filter("Equals", "string", default=True)
    ne = Filter("Not Equals", "string")
    ilike = Filter("Contains", "string")

class IntegerFilterPreset(FilterPreset, name="integer"):
    eq = Filter("Equals", dtype="integer", input="integer", default=True)
    gt = Filter("Greater than", dtype="integer", input="integer")
    lt = Filter("Less than", dtype="integer", input="integer")
    lte = Filter("Less or Equals", dtype="integer", input="integer")
    gte = Filter("Greater or Equals", dtype="integer", input="integer")


class NumberFilterPreset(FilterPreset, name="number"):
    eq = Filter("Equals", dtype="number", input="number", default=True)
    gt = Filter("Greater than", dtype="number", input="number")
    lt = Filter("Less than", dtype="number", input="number")
    lte = Filter("Less or Equals", dtype="number", input="number")
    gte = Filter("Greater or Equals", dtype="number", input="number")


class QueryResource(BaseModel):
    class Meta:
        pass

    def model_dump(self, by_alias=True, **kwargs):
        return super().model_dump(by_alias=by_alias, **kwargs)

    def __init_subclass__(cls):
        if cls.__dict__.get('__abstract__'):
            return

        cls.Meta = QueryResourceMeta.create(cls.Meta, defaults={
            'name': cls.__name__,
            'desc': (cls.__doc__ or '').strip()
        })


    @classmethod
    def initialize_resource(cls, identifier):
        if hasattr(cls, '_identifier'):
            raise ValueError(f'Resource already initialized: {cls._identifier}')

        filters = {}
        fields = {}
        select_fields = []
        idfield = None

        for name, field in cls.__pydantic_fields__.items():
            field_meta = field.json_schema_extra
            preset = field_meta.get('preset')
            source = field.alias or name
            hidden = bool(field_meta.get('hidden'))
            filters.update(FilterPreset.generate(field, name, preset))
            field_meta['default_filter'] = field_meta.get('default_filter') or FilterPreset.default_filter(preset)
            field_meta['source'] = source

            fields[name] = dict(
                label=field.title,
                name=name,
                desc=field.description,
                noop=field_meta['default_filter'],
                order=field_meta.get('order', 0),
                sortable=bool(field_meta.get('sortable', True)),
                hidden=hidden,
            )

            if field_meta.get('identifier'):
                if idfield:
                    raise ValueError(f'Multiple identifier for query resource [{cls}]: {idfield} & {name}')

                idfield = name

            select_fields.append(name)

        if not idfield:
            assert not cls.Meta.allow_item_view, "Resource allow item view yet no identifier provided."
            logger.info(f'No identifier for query resource [{cls}]')

        cls._default_order = cls.Meta.default_order or ("id.desc",)
        cls._field_filters = filters
        cls._identifier = identifier
        cls._fields = fields
        cls._idfield = idfield
        cls._selectable_fields = select_fields

        return cls

    @classmethod
    def select_fields(cls, *fields):
        fmap = cls.__pydantic_fields__
        return [fmap[field_name].alias or field_name for field_name in fields]

    @classmethod
    def process_query(cls, *statements):
        return process_query_statement(statements, expr_schema=cls._field_filters)

    @classmethod
    def resource_meta(cls):
        return {
            'name': cls._identifier,
            'title': cls.Meta.name,
            'desc': cls.Meta.desc,
            'idfield': cls._idfield,
            'fields': sorted(cls._fields.values(), key=lambda f: f['order']),
            'filters': {
                QUERY_OPERATOR_SEP.join((field, operator)): meta
                for (field, operator), meta in cls._field_filters.items()
            },
            'composites': {
                ".and": {"label": "AND Group"},
                ".or": {"label": "OR Group"}
            },
            'default_order': cls._default_order
        }


    @classmethod
    def backend_model(self):
        return self.Meta.backend_model or self._identifier

    @classmethod
    def base_query(self, context, scope):
        return None


    def model_dump(self, **kwargs):
        kwargs.setdefault('by_alias', False)
        return super().model_dump(**kwargs)

if __name__ == "__main__":
    class CustomFilterPreset(IntegerFilterPreset, name="integer:custom"):
        eq = None
        gte = Filter("Greater or Equal", dtype="integer", input="number", default=True)


    class User(QueryResource):
        """
        User query
        """
        id: int = QueryField("ID", description="User ID", preset="uuid", source="_id")
        name: str = QueryField("Full name", source="full_name", description="Full name of the user", preset="string")
        age: int | None = QueryField("Age", default=None, ge=0, description="Optional age", preset="integer:custom")


    User.initialize_resource('user')


    pprint(User._field_filters)
    pprint(User.process_query({'id.eq': 100}))
    pprint(User.process_query({'id': 100}))
    pprint(User.process_query({'.and': {'name': 100, 'age.gte': 100}}))

    # Most verbose
    q1 = [
    {
      ".and": [
        {
          "name__family": "Potter"
        },
        {
          ".or": [
            {
              "name__given": "Harry"
            },
            {
              "name__given!eq": "James"
            }
          ]
        },
        {
          "age.gt": 10
        }
      ]
    }
    ]

    # Most compact
    q2 = {
      ".and": [
        {
          "name__family": "Potter",
          ".or": {
              "name__given": "Harry",
              "name__given!": "James"
          },
          "age.gt": 10
        }
      ]
    }

    print(process_query_statement(q1))
    print(process_query_statement(q2))

    assert process_query_statement(q1) == process_query_statement(q2)
>>>>>>> 647787e9
<|MERGE_RESOLUTION|>--- conflicted
+++ resolved
@@ -1,12 +1,7 @@
-<<<<<<< HEAD
-from .resource import QueryResource
-from . import field
-=======
 """
     - Field Filters (operator on fields)
     - Composite Filters (operate on other filters)
 """
->>>>>>> 647787e9
 
 from collections import namedtuple
 from fluvius.constant import QUERY_OPERATOR_SEP, OPERATOR_SEP_NEGATE, RX_PARAM_SPLIT, DEFAULT_OPERATOR, DEFAULT_DELETED_FIELD
@@ -21,33 +16,11 @@
 from .field import QueryField
 from .model import QueryResourceMeta
 
-<<<<<<< HEAD
-    """ Note:
-        _created = field.DateTimeField(label="Created")
-        The field is instance field, which will cause error when associated with a domain resource.
-        Use the class field instead.
-    """
-    def __init_subclass__(cls, **kwargs):
-        super().__init_subclass__(**kwargs)
-        cls._id = field.UUIDField(label="ID", identifier=True)
-        cls._etag = field.StringField(label="ETag")
-        cls._deleted = field.DateTimeField(label="Deleted")
-        cls._created = field.DateTimeField(label="Created")
-        cls._creator = field.UUIDField(label="Creator")
-        cls._updated = field.DateTimeField(label="Updated")
-=======
 from . import logger, config
->>>>>>> 647787e9
 
 DEVELOPER_MODE = config.DEVELOPER_MODE
 
 
-<<<<<<< HEAD
-    def __init_subclass__(cls, **kwargs):
-        super().__init_subclass__(**kwargs)
-        cls._iid = field.UUIDField(label="Intra ID")
-        cls._did = field.UUIDField(label="Domain ID")
-=======
 def endpoint(url):
     def decorator(func):
         func.__custom_endpoint__ = (url, func)
@@ -346,5 +319,4 @@
     print(process_query_statement(q1))
     print(process_query_statement(q2))
 
-    assert process_query_statement(q1) == process_query_statement(q2)
->>>>>>> 647787e9
+    assert process_query_statement(q1) == process_query_statement(q2)