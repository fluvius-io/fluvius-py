--- conflicted
+++ resolved
@@ -111,12 +111,8 @@
         query_resource = self.lookup_query_resource(query_identifier)
 
         fe_query = self.validate_fe_query(query_resource, fe_query)
-<<<<<<< HEAD
-        be_query = self.construct_backend_query(query_resource, fe_query, auth_ctx=auth_ctx)
-=======
-        pl_scope = await self.authorize_by_policy(query_resource, fe_query, auth_ctx)
+        pl_scope = await self.authorize_by_policy(query_resource, fe_query, auth_ctx=auth_ctx)
         be_query = self.construct_backend_query(query_resource, fe_query, auth_ctx=auth_ctx, policy_scope=pl_scope)
->>>>>>> da3d1492
         data, meta = await self.execute_query(query_resource, be_query, meta={}, auth_ctx=auth_ctx)
 
         return self.process_result(data, meta)
@@ -124,8 +120,8 @@
     async def query_item(self, query_identifier: str, item_identifier, fe_query: FrontendQuery, auth_ctx: Optional[AuthorizationContext]=None):
         query_resource = self.lookup_query_resource(query_identifier)
         fe_query = self.validate_fe_query(query_resource, fe_query)
-        pl_scope = await self.authorize_by_policy(query_resource, fe_query, auth_ctx, identifier=item_identifier)
-        be_query = self.construct_backend_query(query_resource, fe_query, identifier=item_identifier, auth_ctx=auth_ctx, policy_scope=pl_scope)
+        pl_scope = await self.authorize_by_policy(query_resource, fe_query, item_identifier, auth_ctx=auth_ctx)
+        be_query = self.construct_backend_query(query_resource, fe_query, item_identifier, auth_ctx=auth_ctx, policy_scope=pl_scope)
         data, meta = await self.execute_query(query_resource, be_query, auth_ctx=auth_ctx)
 
         result, _ = self.process_result(data, meta)
@@ -140,10 +136,7 @@
         handler = MethodType(func, self)
         return handler(**kwargs)
 
-<<<<<<< HEAD
-    def construct_backend_query(self, query_resource: str, fe_query, identifier=None, /, auth_ctx: Optional[AuthorizationContext]=None):
-=======
-    async def authorize_by_policy(self, query_resource, fe_query, auth_ctx, identifier=None):
+    async def authorize_by_policy(self, query_resource, fe_query, identifier=None, auth_ctx=None):
         qmeta = query_resource.Meta
         base_scope = query_resource.base_query(auth_ctx, fe_query.scope)
 
@@ -190,8 +183,7 @@
         except (jsonurl_py.ParseError, KeyError) as e:
             raise InternalServerError('Q4031215', f"Interal Error: {e}")
 
-    def construct_backend_query(self, query_resource: str, fe_query, identifier=None, auth_ctx: Optional[AuthorizationContext]=None, policy_scope=None):
->>>>>>> da3d1492
+    def construct_backend_query(self, query_resource: str, fe_query, /, identifier=None, auth_ctx: Optional[AuthorizationContext]=None, policy_scope=None):
         """ Convert from the frontend query to the backend query """
         scope   = policy_scope
         query   = query_resource.generate_query_statement(fe_query.user_query, fe_query.path_query)
