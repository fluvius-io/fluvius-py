import sqlalchemy
import jsonurl_py

from types import MethodType
from typing import Optional, List, Dict, Any
from fluvius.auth import AuthorizationContext
from fluvius.data import BackendQuery, DataModel
from fluvius.helper import camel_to_lower, select_value
from fluvius.error import InternalServerError, NotFoundError, ForbiddenError, BadRequestError
from fluvius.casbin import PolicyRequest
from .resource import QueryResource
from .model import FrontendQuery
from ._meta import config, logger


class QueryManagerMeta(DataModel):
    name: str
    prefix: str
    tags: Optional[List[str]] = None
    desc: Optional[str] = None


class QueryManager(object):
    __resources__    = None
    __endpoints__    = None
    __data_manager__ = None

    class Meta:
        pass

    def __init_subclass__(cls, data_manager=None):
        super().__init_subclass__()

        if cls.__dict__.get('__abstract__'):
            return

        cls.__data_manager__ = select_value(data_manager, cls.__data_manager__)
        cls.__resources__ = {}
        cls.__endpoints__ = {}

        cls.Meta = QueryManagerMeta.create(cls.Meta, defaults={
            'name': cls.__name__,
            'prefix': camel_to_lower(cls.__name__),
            'desc': (cls.__doc__ or '').strip(),
            'tags': [cls.__name__,]
        })

    @property
    def resource_registry(self):
        return self.__resources__

    @property
    def endpoint_registry(self):
        return self.__endpoints__

    @classmethod
    def lookup_query_resource(cls, identifier):
        return cls.__resources__[identifier]

    @classmethod
    def lookup_query_endpoint(cls, identifier):
        return cls.__endpoints__[identifier]

    @classmethod
    def register_endpoint(cls, uri, **kwargs):
        def _decorator(func):
            cls.__endpoints__[uri] = (func, kwargs)
            return func

        return _decorator

    @classmethod
    def register_resource(cls, query_identifier):
        def _decorator(resource_cls):
            if getattr(resource_cls, '_identifier', None):
                raise BadRequestError('Q00.513', f'QueryResource already registered with identifier: {resource_cls._identifier}')

            resource_cls.initialize_resource(query_identifier)

            if query_identifier in cls.__resources__:
                raise BadRequestError('Q00.514', f'Resource identifier is already registered: {query_identifier} => {resource_cls}')

            cls.__resources__[query_identifier] = resource_cls
            return resource_cls

        return _decorator

    def validate_fe_query(self, query_resource, fe_query):
        if fe_query.text and not query_resource.Meta.allow_text_search:
            raise BadRequestError("Q00.502", f"Text search is not allowed for this resource [{query_resource.Meta.name}]")

        if not isinstance(fe_query, FrontendQuery):
            raise BadRequestError('Q00.508', f'Invalid query: {fe_query}')

        return fe_query

    async def query_resource(self, auth_ctx: Optional[AuthorizationContext], query_identifier: str, fe_query: FrontendQuery):
        query_resource = self.lookup_query_resource(query_identifier)

        fe_query = self.validate_fe_query(query_resource, fe_query)
        pl_scope = await self.authorize_by_policy(auth_ctx, query_resource, fe_query)
        be_query = self.construct_backend_query(auth_ctx, query_resource, fe_query, policy_scope=pl_scope)
        data, meta = await self.execute_query(query_resource, be_query, meta={})

        return self.process_result(data, meta)

    async def query_item(self, auth_ctx: Optional[AuthorizationContext], query_identifier: str, item_identifier, fe_query: FrontendQuery):
        query_resource = self.lookup_query_resource(query_identifier)
        fe_query = self.validate_fe_query(query_resource, fe_query)
        pl_scope = await self.authorize_by_policy(auth_ctx, query_resource, fe_query, item_identifier)
        be_query = self.construct_backend_query(auth_ctx, query_resource, fe_query, item_identifier, policy_scope=pl_scope)
        data, meta = await self.execute_query(query_resource, be_query)

        result, _ = self.process_result(data, meta)

        if len(result) == 0:
            raise NotFoundError("Q00.501", f"Item not found!", None)

        return result[0]

    async def query_endpoint(self, endpoint_identifier, **kwargs):
        func, _params = self.lookup_query_endpoint(endpoint_identifier)
        handler = MethodType(func, self)
        return handler(**kwargs)

    async def authorize_by_policy(self, auth_ctx: Optional[AuthorizationContext], query_resource, fe_query, identifier=None) -> dict:
        qmeta = query_resource.Meta
        if not config.QUERY_PERMISSION:
            return None

        if not self.__policymgr__ or not qmeta.policy_required or not auth_ctx:
<<<<<<< HEAD
            return base_scope

        try:
            if qmeta.policy_required == 'id':
                rid = identifier or ""
            elif qmeta.policy_required in (fe_query.scope or {}):
                rid = fe_query.scope[qmeta.policy_required]
            else:
                raise BadRequestError('Q00.509', f"scope_required must include the {qmeta.policy_required} field")

            res = qmeta.resource
            actx = auth_ctx
            reqs = PolicyRequest(
                msg=f"Query [{query_resource}]",
                usr=actx.user._id,
                sub=actx.profile._id,
                org=actx.organization._id,
                dom=self.Meta.prefix,
                res=res,
                rid=rid,
                act=query_resource._identifier
            )

            async with self.data_manager.transaction():
                resp = await self._policymgr.check_permission(reqs)

            if not resp.allowed:
                raise ForbiddenError('Q00.004', f'Insufficient permission to access {resp.narration.message}', resp.narration.model_dump())

            auth_scope = []
            for policy in resp.narration.policies:
                if policy.role == 'sys-admin':
                    return base_scope

                if policy.meta:
                    if not isinstance(policy.meta, str):
                        raise ForbiddenError('Q00.005', f'{policy.meta} must be str with jsonurl format.')

                    format_meta = policy.meta.format(**reqs.serialize())
                    scope_meta = jsonurl_py.loads(format_meta)
                    auth_scope.append(scope_meta)

            scope = [_scope for _scope in [auth_scope, base_scope] if _scope]

            if not scope:
                return None

            return {".and": scope}
        except (jsonurl_py.ParseError, KeyError) as e:
            raise InternalServerError('Q00.006', f"Internal Error: {e}")
=======
            return None

        actn = f"{self.Meta.prefix}.{query_resource._identifier}"
        reqs = PolicyRequest(auth_ctx=auth_ctx, act=actn, cqrs='QUERY')

        async with self.data_manager.transaction():
            resp = await self._policymgr.check_permission(reqs)

        if not resp.allowed:
            raise ForbiddenError('Q00.004', f'Permission Failed: [{resp.narration}]')

        return resp.narration.restriction
>>>>>>> abfddcf5

    def construct_backend_query(self,
        auth_ctx: Optional[AuthorizationContext],
        query_resource: QueryResource,
        fe_query: FrontendQuery, /,
        identifier=None,
        policy_scope=None
    ):
        """ Convert from the frontend query to the backend query """

        # developer defined restrictions
        base_query = query_resource.base_query(auth_ctx, fe_query.scope)

        # consumer defined restrictions
        query      = query_resource.process_query(fe_query.user_query, fe_query.path_query, base_query)

        limit      = fe_query.limit
        offset     = (fe_query.page - 1) * fe_query.limit
        sort       = query_resource.process_sort(*fe_query.sort if fe_query.sort else tuple())
        include, exclude = query_resource.process_select(fe_query.include, fe_query.exclude)

        backend_query = BackendQuery.create(
            identifier=identifier,
            limit=limit,
            offset=offset,
            scope=policy_scope,  # frame work defined restriction of resource
            include=include,
            exclude=exclude,
            sort=sort,
            where=query,
            alias=query_resource._alias,
            text=fe_query.text,
        )

        return self.validate_backend_query(query_resource, backend_query)

    async def execute_query(
        self,
        query_resource: QueryResource,
        backend_query: BackendQuery,
        /,
        meta: Optional[Dict] = None,
    ):
        """ Execute the backend query with the state manager and return """
        raise NotImplementedError('QueryResource.execute_query')

    def validate_backend_query(self, query_resource, backend_query):
        return backend_query

    def process_result(self, data, meta):
        return data, meta
<|MERGE_RESOLUTION|>--- conflicted
+++ resolved
@@ -129,71 +129,18 @@
             return None
 
         if not self.__policymgr__ or not qmeta.policy_required or not auth_ctx:
-<<<<<<< HEAD
-            return base_scope
-
-        try:
-            if qmeta.policy_required == 'id':
-                rid = identifier or ""
-            elif qmeta.policy_required in (fe_query.scope or {}):
-                rid = fe_query.scope[qmeta.policy_required]
-            else:
-                raise BadRequestError('Q00.509', f"scope_required must include the {qmeta.policy_required} field")
-
-            res = qmeta.resource
-            actx = auth_ctx
-            reqs = PolicyRequest(
-                msg=f"Query [{query_resource}]",
-                usr=actx.user._id,
-                sub=actx.profile._id,
-                org=actx.organization._id,
-                dom=self.Meta.prefix,
-                res=res,
-                rid=rid,
-                act=query_resource._identifier
-            )
-
-            async with self.data_manager.transaction():
-                resp = await self._policymgr.check_permission(reqs)
-
-            if not resp.allowed:
-                raise ForbiddenError('Q00.004', f'Insufficient permission to access {resp.narration.message}', resp.narration.model_dump())
-
-            auth_scope = []
-            for policy in resp.narration.policies:
-                if policy.role == 'sys-admin':
-                    return base_scope
-
-                if policy.meta:
-                    if not isinstance(policy.meta, str):
-                        raise ForbiddenError('Q00.005', f'{policy.meta} must be str with jsonurl format.')
-
-                    format_meta = policy.meta.format(**reqs.serialize())
-                    scope_meta = jsonurl_py.loads(format_meta)
-                    auth_scope.append(scope_meta)
-
-            scope = [_scope for _scope in [auth_scope, base_scope] if _scope]
-
-            if not scope:
-                return None
-
-            return {".and": scope}
-        except (jsonurl_py.ParseError, KeyError) as e:
-            raise InternalServerError('Q00.006', f"Internal Error: {e}")
-=======
             return None
 
         actn = f"{self.Meta.prefix}.{query_resource._identifier}"
-        reqs = PolicyRequest(auth_ctx=auth_ctx, act=actn, cqrs='QUERY')
+        reqs = PolicyRequest(auth_ctx=auth_ctx, act=actn, cqrs='QUERY', msg=query_resource.Meta.name)
 
         async with self.data_manager.transaction():
             resp = await self._policymgr.check_permission(reqs)
 
         if not resp.allowed:
-            raise ForbiddenError('Q00.004', f'Permission Failed: [{resp.narration}]')
+            raise ForbiddenError('Q00.004', f'Insufficient permission to query {resp.narration.message}', resp.narration.model_dump())
 
         return resp.narration.restriction
->>>>>>> abfddcf5
 
     def construct_backend_query(self,
         auth_ctx: Optional[AuthorizationContext],
