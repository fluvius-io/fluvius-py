--- conflicted
+++ resolved
@@ -8,17 +8,6 @@
 from .field import QueryField as Field
 from .model import QueryParams, FrontendQuery
 from .manager import QueryManager, DomainQueryManager
-<<<<<<< HEAD
-from .base import DomainResourceQueryResource, SubResourceQueryResource
-from .loader import (
-    load_query_resources_from_file,
-    load_query_resources_from_directory,
-    create_sample_config,
-    save_sample_config,
-    QueryResourceSpec
-)
-=======
->>>>>>> 647787e9
 
 __all__ = (
     "DomainQueryManager",
@@ -27,13 +16,7 @@
     "QueryParams",
     "QueryResource",
     "QueryResourceMeta",
-<<<<<<< HEAD
-    "QueryResourceSpec",
-    "DomainResourceQueryResource",
-    "SubResourceQueryResource",
-=======
     "Field",
->>>>>>> 647787e9
     "config",
     "endpoint",
     "logger",
