--- conflicted
+++ resolved
@@ -340,24 +340,16 @@
         model_name = self.lookup_record_model(record)
         query = BackendQuery.create(identifier=record._id, etag=record._etag)
         etag = generate_etag(record)
-<<<<<<< HEAD
-        return await self.connector.update_data(model_name, query, _deleted=timestamp(), _updated=timestamp(), _etag=etag)
-=======
-        defaults = dict(_deleted=timestamp(), _updated=timestamp(), _etag=etag)
-        return await self.connector.update_one(model_name, query, **defaults)
->>>>>>> c67a2e01
+        changes = dict(_deleted=timestamp(), _updated=timestamp(), _etag=etag)
+        return await self.connector.update_one(model_name, query, **changes)
 
     async def update(self, record: DataModel, /, **updates):
         model_name = self.lookup_record_model(record)
         q = BackendQuery.create(identifier=record._id, etag=record._etag)
         etag = generate_etag(record)
-<<<<<<< HEAD
-        return await self.connector.update_data(model_name, q, _updated=timestamp(), _etag=etag, **updates)
-=======
-        defaults = dict(_updated=timestamp(), _etag=etag)
-        defaults.update(updates)
-        return await self.connector.update_one(model_name, q, **defaults)
->>>>>>> c67a2e01
+        changes = dict(_updated=timestamp(), _etag=etag)
+        changes.update(updates)
+        return await self.connector.update_one(model_name, q, **changes)
 
     async def remove(self, record: DataModel):
         model_name = self.lookup_record_model(record)
