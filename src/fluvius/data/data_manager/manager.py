--- conflicted
+++ resolved
@@ -339,24 +339,17 @@
         model_name = self.lookup_record_model(record)
         query = BackendQuery.create(identifier=record._id, etag=record._etag)
         etag = generate_etag(record)
-<<<<<<< HEAD
-        defaults = dict(_deleted=timestamp(), _updated=timestamp(), _etag=etag)
+        ts = timestamp()
+        defaults = dict(_deleted=ts, _updated=ts, _etag=etag)
         return await self.connector.update_one(model_name, query, **defaults)
-=======
-        return await self.connector.update_data(model_name, query, _deleted=timestamp(), _updated=timestamp(), _etag=etag)
->>>>>>> 4b505d36
 
     async def update(self, record: DataModel, /, **updates):
         model_name = self.lookup_record_model(record)
         q = BackendQuery.create(identifier=record._id, etag=record._etag)
         etag = generate_etag(record)
-<<<<<<< HEAD
-        defaults = dict(_updated=timestamp(), _etag=etag)
-        defaults.update(updates)
+        ts = timestamp()
+        defaults = updates | dict(_updated=ts, _etag=etag)
         return await self.connector.update_one(model_name, q, **defaults)
-=======
-        return await self.connector.update_data(model_name, q, _updated=timestamp(), _etag=etag, **updates)
->>>>>>> 4b505d36
 
     async def remove(self, record: DataModel):
         model_name = self.lookup_record_model(record)
