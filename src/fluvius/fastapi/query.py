import os
import json
from functools import wraps, partial

from pipe import Pipe
from typing import Annotated, Union, Any, Optional, Dict, List
from types import MethodType
from pydantic import BaseModel
from fastapi import Request, Path, Body, Query
from fluvius.query.helper import scope_decoder
from fluvius.query import QueryParams, FrontendQuery, QueryResourceMeta, QueryManager
from fluvius.helper import load_class
from fluvius.error import ForbiddenError, BadRequestError

from . import logger, config
from .auth import auth_required
<<<<<<< HEAD
from .helper import uri, SCOPE_SELECTOR, PATH_QUERY_SELECTOR
from pydantic import BaseModel
=======
from .helper import uri, jurl_data, parse_scope, SCOPE_SELECTOR, PATH_QUERY_SELECTOR
>>>>>>> 2a2a726e


def register_resource_endpoints(app, query_manager, query_resource):
    query_id = query_resource._identifier
    meta = query_resource.Meta

    base_uri = f"/{query_manager.Meta.prefix}.{query_id}/"
    api_tags = meta.tags or query_manager.Meta.tags
    api_docs = meta.desc or query_manager.Meta.desc
    scope_schema = (meta.scope_required or meta.scope_optional)

    if meta.strict_response:
        class ListResultSchema(BaseModel):
            data: List[query_resource]
            meta: Dict
    else:
        ListResultSchema = None

    async def resource_query(request: Request, query_params: QueryParams, path_query: str=None, scope: str=None):
        auth_ctx = getattr(request.state, 'auth_context', None)

        if not scope_schema and scope:
            raise BadRequestError('Q01-00383', f'Scoping is not allowed for resource: {query_resource}')

        fe_query = FrontendQuery.from_query_params(query_params, scope=scope, scope_schema=scope_schema, path_query=path_query)

        if meta.scope_required and not fe_query.scope:
            raise ForbiddenError('Q01-49939', f"Scoping is required for resource: {query_resource}")

        data, page = await query_manager.query_resource(query_id, fe_query, auth_ctx=auth_ctx)
        return {
            'data': data,
            'pagination': page
        }

    async def item_query(request: Request, item_identifier, scope: str=None):
        auth_ctx = getattr(request.state, 'auth_context', None)
        if not scope_schema and scope:
            raise BadRequestError('Q01-00383', f'Scoping is not allowed for resource: {query_resource}')

        fe_query = FrontendQuery.from_query_params(QueryParams(), scope=scope, scope_schema=scope_schema)

        if meta.scope_required and not fe_query.scope:
            raise ForbiddenError('Q01-49939', f"Scoping is required for resource: {query_resource}")

        return await query_manager.query_item(query_id, item_identifier, fe_query, auth_ctx=auth_ctx)

    def endpoint(*paths, method=app.get, base=base_uri, auth={}, **kwargs):
        api_path = uri(base, *paths)
        api_meta = {"tags": api_tags, "description": api_docs} | kwargs
        api_decorator = method(api_path, **api_meta)
        if not meta.auth_required:
            return api_decorator

        auth_decorator = auth_required(**auth)
        def _api_def(func):
            return auth_decorator(api_decorator(func))

        return _api_def

    if meta.allow_list_view:
        list_params = dict(
            summary=meta.name,
            description=meta.desc,
            response_model=ListResultSchema
        )
        if scope_schema:
            @endpoint(
                SCOPE_SELECTOR, PATH_QUERY_SELECTOR, "", **list_params
                )  # "" for trailing slash
            async def query_resource_scoped(request: Request, path_query: Annotated[str, Path()], scope: str):
                return await resource_query(request, None, path_query, scope)

            @endpoint(SCOPE_SELECTOR, "", **list_params)  # "" for trailing slash
            async def query_resource_scoped_json(request: Request, query_params: Annotated[QueryParams, Query()], scope: str):
                return await resource_query(request, query_params, None, scope)

        @endpoint(PATH_QUERY_SELECTOR, "", **list_params)
        async def query_resource_json(request: Request, path_query: Annotated[str, Path()], query_params: Annotated[QueryParams, Query()]):
            return await resource_query(request, None, path_query, None)

        @endpoint("", **list_params) # Trailing slash
        async def query_resource_default(request: Request, query_params: Annotated[QueryParams, Query()]):
            return await resource_query(request, query_params, None, None)

    if meta.allow_meta_view:
        @endpoint(base=f"/_meta{base_uri}", summary=f"Query Metadata [{meta.name}]", tags=["Metadata"])
        async def query_info(request: Request) -> dict:
            return query_resource.resource_meta()

    if meta.allow_item_view:
        if meta.strict_response:
            ItemResultSchema = query_resource
        else:
            ItemResultSchema = None

        item_params = dict(
            summary=f"{meta.name} (Item)",
            description=meta.desc,
            response_model=ItemResultSchema)
        @endpoint("{identifier}", **item_params)
        async def query_item_default(request: Request, identifier: Annotated[str, Path()]):
            item = await item_query(request, identifier)
            return item

        if scope_schema:
            @endpoint(SCOPE_SELECTOR, "{identifier}", **item_params)
            async def query_item_scoped(request: Request, identifier: Annotated[str, Path()], scope: str):
                return query_resource(**(await item_query(request, identifier, scope=scope)).__dict__)


def regsitery_manager_endpoints(app, query_manager):

    def endpoint(path, method=app.get, authorization=True, **kwargs):
        api_path = f"/{query_manager.Meta.prefix}{path}"
        api_decorator = method(api_path, **kwargs)

        if not authorization:
            return api_decorator

        auth_params = authorization if isinstance(authorization, dict) else {}
        auth_decorator = auth_required(**auth_params)

        def _decorator(func):
            return auth_decorator(api_decorator(func))

        return _decorator

    for api_url, (func, kwargs) in query_manager.endpoint_registry.items():
        handler = MethodType(func, query_manager)
        endpoint(
            api_url,
            tags=query_manager.Meta.tags,
            description=func.__doc__,
            **kwargs
        )(handler)

def register_query_manager(app, qm_cls):
    query_manager = qm_cls(app)

    regsitery_manager_endpoints(app, query_manager)
    for _, query_resource in query_manager.resource_registry.items():
        register_resource_endpoints(app, query_manager, query_resource)

@Pipe
def configure_query_manager(app, *query_managers):
    @app.get(uri("/_meta/_echo", SCOPE_SELECTOR, PATH_QUERY_SELECTOR, "{identifier}"), tags=["Metadata"])
    async def query_echo(query_params: Annotated[QueryParams, Query()], scope, path_query, identifier):
        """
        This endpoint can be used to inspect how the url search params being parsed into structure query for the backend.

        E.g:
        $ curl "http://localhost:8000/_meta/_echo/:abc%3A38182/~xyz%3Atuv/12838383812?limit=25&page=1&select=abcdef%2Cghijkl&sort=abc.desc%2Cxyz.asc&query=%7B%22abcdef%22%3A%22ghijkl%22%7D" | jq
        {
          "identifier": "12838383812",
          "parsed_query": {
            "limit": 25,
            "page": 1,
            "select": [
              "abcdef",
              "ghijkl"
            ],
            "sort": [
              "abc.desc",
              "xyz.asc"
            ],
            "user_query": {
              "abcdef": "ghijkl"
            },
            "path_query": {
              "xyz": "tuv"
            },
            "scope": null
          },
          "query_params": {
            "limit": 25,
            "page": 1,
            "select": "abcdef,ghijkl",
            "sort": "abc.desc,xyz.asc",
            "query": "{\"abcdef\":\"ghijkl\"}"
          }
        }
        """

        fe_query = FrontendQuery.from_query_params(query_params, scope=scope, path_query=path_query)
        return {
            "identifier": identifier,
            "parsed_query": fe_query,
            "query_params": query_params,
        }

    for qm_spec in query_managers:
        qm_cls = load_class(qm_spec, base_class=QueryManager)
        register_query_manager(app, qm_cls)

    return app<|MERGE_RESOLUTION|>--- conflicted
+++ resolved
@@ -14,12 +14,8 @@
 
 from . import logger, config
 from .auth import auth_required
-<<<<<<< HEAD
 from .helper import uri, SCOPE_SELECTOR, PATH_QUERY_SELECTOR
 from pydantic import BaseModel
-=======
-from .helper import uri, jurl_data, parse_scope, SCOPE_SELECTOR, PATH_QUERY_SELECTOR
->>>>>>> 2a2a726e
 
 
 def register_resource_endpoints(app, query_manager, query_resource):
